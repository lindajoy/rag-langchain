--- conflicted
+++ resolved
@@ -6,9 +6,7 @@
 _**Anyone**_ is able to contribute by suggesting changes to files, as long as you have a GitHub account. It has to manually be
 approved, so your changes will not be reflected immediately. If you created a change successfully, you should see it appear here:
 
-<<<<<<< HEAD
 https://github.com/typoes/harry-potter-gen-z/pulls
-=======
 ## Book Index:
 
 #### 1 - [Harry Potter and the Smart-Ass Stones](https://github.com/typoes/harry-potter-gen-z/tree/main/book_1)
@@ -24,7 +22,6 @@
 #### 5 - *Harry Potter and the Order of the Phoenix*
 #### 6 - *Harry Potter and the Half-Blood Prince*
 #### 7 - *Harry Potter and the Deathly Hallows*
->>>>>>> fd52bafd
 
 ## How to make changes 
 There are a couple of different ways to make changes, but the screenshots below are easiest for those who have never used GitHub. 
