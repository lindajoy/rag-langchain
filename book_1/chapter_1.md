9# Chapter One
## THE BOY WHO WASN'T UNALIVED

Mr. and Mrs. Dursley, of number four, Privet Drive, liked flexing that they were very basic, thank u. Tbh they were the last people you'd think would be sus, because they were all fax no printer.

Mr. Dursley was adulting at a firm called Grunnings, which made drills.

He was a dummy thiccc (w/ three Cs) man with hardly any neck, although he had an absolute unit of a mustache. Mrs. Dursley was a total Karen with zero chill and had hella neck, which came in very useful when she was stalking her neighbours and not minding her own.

The Dursleys had a small son called Dudley who they thought was the main character. The Dursleys were mostly thriving, but they also had lowkey tea which didn't pass the vibe check and their greatest fear was to get called out and cancelled. They were girlbossing too close to the sun and didn't think their clout could bounce back if their fam the Potters were revealed. Milf Lily Potter was Mrs. Dursley's sis, but Mrs. D had gone ghost; in fact, Mrs. D pretended she didn't have a sister, because Lil and her deadbeat hubby were straight up cringe. If the neighbors ever caught sight of the Potters, it'd be a big yikes. The Dursleys knew the Potters had a tiny boi, too, but they had never even seen him. This boy was another good reason for keeping the in-laws away; they didn't want Dudley mixing with a gross being like that.

When Mr. and Mrs. Dursley woke up on the dull, gray (fight me) Tuesday our story starts, there was nothing about the cloudy sky outside to suggest that strange and mysterious things would soon be happening all over the country. Mr. Dursley hummed as he picked out his most boring tie for work, and Mrs. Dursley spilled the tea as she was tryna put a screaming Dudley into his heckin high chair.

None of them noticed a chonky, tawny owl flutter past the window.

At half past eight, the chonklord that is Mr. Dursley picked up his briefcase, pecked Mrs. Dursley on the cheek, and tried to kiss Dudley goodbye but missed, because Dudley was losing it and yeeted his cereal at the walls. "Little Lad" chortled Mr. Dursley as he left the house. He got into his whip and backed out into the driveway of their basic asf house

It was on that one edge of the street that you feel like you could accidentally hit the elbow of your car on that he noticed something sus --a cat popping off and reading a map. For a sec, Mr. Dursley didn't realize what he'd seen--then he jerked his head around to look again. There was a chonking tabby cat standing on the corner of Privet Drive, but there wasn't a map in sight. What could he have been thinking of? It must have been a trick of the light. Mr. Dursley blinked and stared at the chonking cat. It stared back. As Mr. Dursley drove around the corner and up the road, he watched the chonkers in his mirror. It was now reading the sign that said Privet Drive--no, _looking_ at the sign; cats couldn't read maps or signs. Periodt. Mr. Dursley gave himself a little shake and put the chonkers out of his thinking-organ. As he drove toward the town he had no thonks, head empty, except for some drills he had to sell. _Let's get this L O A F_, he thought.

<<<<<<< HEAD
But on the edge of town, drills were yeeted out of his mind by something else. As he sat in the morning traffic jam starterpack, he couldn’t help noticing that there seemed to be a lot of not-very-shady-at-all people about. People in cloaks. Mr. Dursley couldn’t bear people who dressed in cheugy clothes — the getups you saw on young people! He supposed this was some stupid new fashion. He drummed his fingers on the steering wheel and his eyes fell on a huddle of these weirdos standing quite close by. They were whispering excitedly together. Mr. Dursley was enraged to see that a couple of them weren’t young at all; why, that man had to be a boomer, and wearing an emerald-green cloak! The nerve of him! But then it struck Mr. Dursley that this was probably some silly stunt —these people were obviously collecting for something... yes, that would be it. The traffic moved on and a few minutes later, Mr. Dursley arrived in the Grunnings parking lot, his mind back on drills. Mr. Dursley always sat with his back to the window in his office on the ninth floor. If he hadn’t, he might have found it harder to concentrate on drills that morning. He didn’t see the owls swooping past in broad daylight, though people down in the street did; they pointed and gazed open-mouthed as owl after owl sped overhead. Most of them had never seen an owl even at nighttime. Mr. Dursley, however, had a perfectly normal, owl-free morning. He yelled at five different people. He made several important telephone calls and shouted a bit more. He was in a very good mood until lunchtime, when he thought he’d stretch his legs and walk across the road to buy himself a bun from the bakery. He’d forgotten all about the people in cloaks until he passed a group of them next to the Starbucks. He took a beeg look at them with unhappy as he passed. He didn’t know why, but they seemed kinda sus. This bunch were whispering excitedly, too, and he couldn’t see a single collecting tin. It was on his way back past them, clutching a large doughnut in a bag, that he caught a few words of what they were saying. "The Potters, that’s right, that’s what I heard —"
" — bet, their boi, Harry —"
=======
But on the edge of town, drills were yeeted out of his mind by something else. As he sat in the morning traffic jam starterpack, he couldn’t help noticing that there seemed to be a lot of not-very-shady-at-all people about. People in cloaks. Mr. Dursley couldn’t bear people who dressed in funny clothes — the getups you saw on young people! He supposed this was some stupid new fashion. He drummed his fingers on the steering wheel and his eyes fell on a huddle of these weirdos standing quite close by. They were whispering excitedly together. Mr. Dursley was enraged to see that a couple of them weren’t young at all; why, that man had to be older than he was, and wearing an emerald-green cloak! The audacity of him! But then it struck Mr. Dursley that this was probably some silly stunt (a tiktok probs) —these people were obviously collecting for something… yes, that would be it. The traffic moved on and a few minutes later, Mr. Dursley arrived in the Grunnings parking lot, his mind back on drills. Mr. Dursley always sat with his back to the window in his office on the ninth floor. If he hadn’t, he might have found it harder to concentrate on drills that morning. He didn’t see the owls popping off in broad daylight, though people down in the street did; they pointed and gazed deceased as owl after owl sped overhead. Most of them had never seen an owl even at nighttime. Mr. Dursley, however, had a perfectly normal, owl-free morning. He yelled at five different people. He made several important telephone calls and shouted a bit more. He was in a very good mood until lunchtime, when he thought he’d stretch his legs and walk across the road to buy himself a bun from the bakery. He’d forgotten all about the people in cloaks until he passed a group of them next to the baker’s. He took a beeg look at them with unhappy as he passed. He didn’t know why, but they seemed kinda sus. This bunch were whispering excitedly, too, and he couldn’t see a single collecting tin. It was on his way back past them, clutching a large doughnut in a bag, that he caught a few words of what they were saying. “The Potters, that’s right, that’s what I heard —”
" — yes, their boi, Harry —"
>>>>>>> 985981fd

Mr Dursley felt like he'd been ratioed irl. He looked back at the whisperers and wondered if he should @ them, but thought better of it. Even a girlboss has his weak moments... and anyway, there were plenty of people called Potter with moots called Harry. There was no point in worrying his discord kitten- her sister was on both their DNI lists.

During that day, emo thoughts kept dabbing across Mr Dursley's mind. He later left the building and nearly sister slammed into someone just outside his door. 

"Naurrr," he grunted, as the man nearly fell. However, he didn't seem triggered at all- instead, the funky little dude pressed the slay button. "So true, bestie! Even Muggles like u should slayy today, when The Sussiest Of Bakas has been canceled at last!"

And then the old man hugged Mr Dursley (real) and headed off.

Mr Dursley couldn't even find it in him to yeah fortnite 10k we're about to go down babey. He hurried to his car and went straight home.

As he pulled into the driveway the first thing he sister saw was the same chonk cat he'd seen in the morning, sitting on the wall.

"POV: You're on my DNI list," Mr Dursley spat at the cat as he walked inside.

His bae's day was swag asf. Dudley had learned to say "Naur" ("Just like his bestie!" cooed Mrs Dursley). When his fav oomf finally went afk, Mr Dursley went to the living room to watch sum news:
"Last thing: birders everywhere are fighting for their lives right now. Them hooters hunt at night and avoid sunlight like nerds, but for some reason they've been invading our skies since sunrise. The science isn't science-ing." The newscaster smirked. "Weird af, bro. Now, Jim McGuffin, what that weather do, boyyyy? Anymore owl showers tonight?"

"Say less, Ted," said the weatherman, "Tbh, idk, but the birbs aren’t the only weird today. Viewers as far apart as Kent, Yorkshire, and Dundee have been tweeting that instead of the rain I promised yesterday, the sky is having shooting stars! Maybe they're celebrating Bonfire Night early. It will actually rain tonight though, but it’s about to be raining hands if mfs don’t stop calling about these damn birds."

Mr. Dursley 404 errored in his armchair. Shooting stars? Owls waking up and choosing violence? Sus boomers dressed in renfaire outfits? And spilling tea bout the Potters...

Mrs. Dursley came into the living room carrying two cups of tea. It was no good. He’d have to say something to her. He cleared his throat nervously. "Er – Petunia, dear – you haven’t heard from your sis of late, maybe?"

As he had expected, Mrs. Dursley looked like she ate a lemon. After all, they ghosted her sis.

"No," she said sharply. "Why?"

"Cringey crap on the news," Mr. Dursley mumbled. "Owls... shooting stars... and there were a lot of edgelords in town today..."

"And?" snapped Mrs. Dursley. 

"Well, I just thought... maybe... it was something to do with ... you know... her crew."

Mrs. Dursley sipped her tea through pursed lips. Mr. Dursley wondered whether he dared tell her that he’d heard the name "Potter." He decided he didn’t dare. Instead he said, as casually as he could, "Their crotch goblin – he’d be about Dudley’s age now, wouldn’t he?"

"Bet," huffed Mrs. Dursley. 

"What’s his name again? Howard, isn’t it?"

"Harry. Nasty, cringe name, if you ask me."

"Oh, yeah," Mr. Dursley’s feels felt punched. "Legit."

He decided to stfu as they finna upstairs to catch some z’s. While Mrs. Dursley took off her face, Mr. Dursley lurked in the bedroom window overlooking the front garden. The floof was still there. It was staring down Privet Drive as though it were waiting for something. 

Was he imagining things? Could all this have anything to do with the Potters? If it did... if it got out that they were related to a pair of – they would totes be cancelled. 

The Dursleys got into bed. Mrs. Dursley crashed but Mr. Dursley couldn’t shake the intrusive thoughts. Finally he comforted himself that if the Potters were involved, there was no reason for them to invade the Dursley’s space. The Potters knew very well that he and his bae thought they were cringe and wanted nothing to do with their shenanigans... He couldn’t see how they could get all up in his business. 

Nope. 

Mr. Dursley was drifting off uneasily but the floof outside was on high alert. Like a fuzzy statue with penetrating eyes, it stared unblinking at the far corner of Privet Drive. It showed superb chill as the world happened around it. 

An ancient man appeared on the corner the cat had been protec on Privet Drive. He was tall, thin, and very old with a boss beard long enough to tuck into his belt. He was slaying in his long robes, a purple cloack that swept the ground, and high-heeled, buckled boots. His blu eyes were light, bright, and sparkling behind half-moon spectacles and his honker was long and crooked as though he had been punched in the face before. This ya boi, Albus Dumbledore. 

Albus Dumbledore was super chill about the fact that he wasn’t wanted on this street. He was busy doing a self body cavity search until he felt the gaze of the catto. He chuckled and muttered, " I should have known."

He found his query, a silver cigarette lighter, flicked it open and clicked it. RIP the nearest street lamp. Ya boi got click happy and plunged the street into darkness. Now the nosy Nancy neighbors could see nothing on the block. The old man waltzed down the street to chill with the cat. 

"Sup, Prof McGonagall?"

He turned to smile at the tabby who was now a human with the air of a CEO serious business woman. She be wearing square glasses exactly the shape of the markings on the cat. Her lewk was on fleek with an emerald green cloak and black hair in a tight bun. 

"How did you know it was me?" she asked.

"Prof, cat’s don’t look like they planking."

"Brick walls aren’t comfy."
"Y u no party? There are like a dozen dank bangers I passed getting here."

Prof McGonagall sniffed angrily. 

"Oh yes, everyone’s celebrating all right. High-key Muggles noticed. It was on their idiot box. Flocks of birbs... shooting stars... Muggles have eyes. Shooting stars down in Kent – bet that was Dedalus Diggle. Smooth brain." 

"You can’t blame them," Dumbledore cooed. "This bull has been like 2020 for eleven years."

"Bet," said Prof McG irritably. "But that’s no reason to lose our chill. People be like herp derp, strutting like peacocks in broad daylight, not even dressed in Muggle swag, sipping tea."

She threw a sharp, sideways glance at Dumbledore here, as though hoping he was going to tell her something, but he didn’t so she went on. "A fine thing it would be if, on the very day You-Know-Who kicked rocks, the Muggles found out about us all. Did we really take a W?"

"Bet," said Dumbledore. "We have so much to be thankful for. Wanna lemon drop?"

"WTF?"

"A lemon drop. Muggle candy that is dank."

"Nope," Prof McG initiated ice queen mode. "Even if You-Know-Who has stepped off-"

"Girl, names are a thing. That trash is called Voldemort." Prof McG flinched but homeboi was unsticking lemon drops and gave no fucks. "Chillax, it’s just a name."

"Bet," Prof McG was exasperated but eyeing Dumbldore like a snacc. "But you’re the only one who could make Voldemort salty."

"Flattery will get you everywhere. Voldemort did have moves, though." Dumbledore said calmly. 

"Fr you do, too, but don’t flex."

"You make me blush."

Prof McG shot Dumbledore a sharp look and said, "The birbs are nothing next to this tea they be sipping. Legit what they say has me shook."

It seemed that Professor McGonagall had reached the point she was most anxious to discuss, the real reason she had been waiting on a cold, hard wall all day, for neither as a cat nor as a woman had she fixed Dumbledore with such a piercing stare as she did now. It was plain that whatever "everyone" was saying, she was not going to believe it until Dumbledore told her it was true. Dumbledore, however, was choosing another lemon drop and didn’t answer. 

"What they’re saying," she pressed on, " is that last night Voldemort turned up in Godric’s Hollow. He went to find the Potters. And that he unalived Lily and James Potter!" 

Dumbledore hung his head. Prof McG gasped. 

"Lily and James... No way... I can't even... Oh, Albus..."

Dumbledore reached out and patted her on the shoulder. "I’m shook, too."

Professor McGonagall’s voice was shook as she went on. "That’s not all. They are saying he tried to unalive their son, Harry Potter, but he took an L and his power broke – and that’s why he’s gone."

Dumbledore noddled glumly.

"Legit?" faltered Professor McGonagall. "After all he’s done, he failed to unalive a babin and shm how did Harry survive?"

"We can only guess," said Dumbledore. "We may never know."

Professor McGonagall pulled out a tissue and dabbed at her eyes beneath her spectacles. Dumbledore gave a great sniff as he took a golden watch from his pocket and examined it. It was a very odd watch. It had twelve hands but no numbers; instead, little planets were moving around the edge. It must have made sense to Dumbledore, though, because he put it back in his pocket and said, "Hagrid’s late. I suppose it was he who told you I’d be here, btw?"

"Bet," said Prof McG. "And I don’t suppose you’re going to tell me why you’re here of all places?"

"I’ve come to bring Harry to his aunt and uncle. They’re the only family he has left now."

"You don’t mean – you can’t mean these Karens?!" cried Professor McGonagall, jumping to her feet and pointing at number four. "Dumbledore – you can’t. I have been watching them all day. You couldn’t find two people who are more basic! And their spawn – I saw him kicking his mother all the way up the street screaming for sweets. Harry Potter come and live here?!"

"It’s the best place for him," said Dumbledore firmly. "His aunt and uncle will be able to explain everything to him when he’s older. I’ve written them a letter."

"A letter?" repeated Professor McGonagall faintly, sitting down on the wall. "Fr, Dumbledore, you think you can explain all this in a letter? These people will never understand him! He’ll be famous – legendary – I wouldn’t be surprised if today was known as Harry Potter Day in the future – there will be books written about Harry – every child in our world will know his name!"

"Bet," said Dumbledore, looking super serious through his specs. "It would be enough to go to anyone's head. An influencer before he can walk and talk! Famous for something he won't even remember! Can't you see how much better off he'll be, growing up away from all that until he's ready to take it?"

Professor McGonagall made fish faces like she was going to say something but thought better. She composed herself then said, "Bet, ikr. But how is the boy getting here, Dumbledore?" She eyed his cloak suddenly as though he thought he was transporting the babin.

"Hagrid's bringing him."

"You think it - wise - to trust Hagrid with something as important as this?"

"I would trust Hagrid with my life," said Dumbledore.

"He has a big heart," said Professor McGonagall grudgingly, "but you can't pretend he's not an airhead. He does tend to - what was that?"

A low rumbling sound had broken the silence around them. It grew steadily louder as they looked up and down the street for some sign of a headlight; it swelled to a roar as they both looked up at the sky 0 a huge motorcycle fell out of the air and landed on the road in front of them. 

If the motorcycle was huge, it was nothing compared to the beast of a man straddling it. He was almost twice as tall as a normal man and at least 5 times as thicc. His fluffy factor was a "Oh hell no" and so wild - long tangles of bushy black hair and beard hid most of his face, he had hands the size of hubcaps, and his feet in their leather boots were like baby dolphins. In his vast, muscular arms he was holding a bundle of blankets. 

"Hagrid," said Dumbledore, sounding relieved. "Finally. Where'd you get the ride?"

"Borrowed it, Professor Dumbledore, sir," said the giant, gently disembarking from the bike. "Young Sirius Black lent it to me. I've got him, sir."

"Any issues?"

"Nope - house was almost destroyed, but I got him out all right before the Muggles started swarmin' around. He fell asleep as we was flyin' over Bristol."

Dumbledore and Professor McGonagall bent forward over the bundle of blankets. Inside, just as visible, was a babin, sleepin. Under a tuft of jet-black hair over his forehead they could see a curiously shaped cut, like a bolt of lightning. 

"Is that where -?" whispered Professor McGonagall.

"Bet," said Dumbledore. "He'll have that scar forever."

"Cantcha fix it, Dumbledore?"

"Yeah, but no. Scars come in handy. I have one on my knee that is totes a map of the London Underground. Well - gimme, Hagrid - let's get this over with."

Dumbledore took Harry in his arms and turned toward the Dursley's house. 

"Could I - could I say bye to him, sir?" asked Hagrid. He bent his great, shaggy head over Harry and gave him what must have been a very scratchy, whiskery kiss. Then, suddenly, Hagrid let out a noise like a wounded pupper. 

"STFU" hissed Professor McGonagall, "you'll wake the normies!"

"S-s-s-sowwy," sobbed Hagrid, taking out a large spotted handkercheif and burying his face in it. "But I c-c-can't stand it - Lily an' James unalived - an' an' poor lil' Harry off ter live with Muggles -"

"Yeah, no, yeah, tragic, but control yourself, Hagrid, or we'll be found," Professor McGonagall whispered, patting Hagrid gently on the arm as Dumbledore stepped over the low garden wall and walked to the front door. He laid Harry gently on the doorstep, took a letter out of his cloak, tucked it inside Harry's blankets, and then came back to the other two. For a full minute the three of them stood and looked at the little bundle; Hagrid's shoulders shook, Professor McGonagall blinked furiously, and the twinkling light that usually shone from Dumbledore's eyes seemed to have gone out. 

"Whelp," said Dumbledore, finally, "that's that. Time to dip. We may as well go party hearty." 

"Yeah," said Hagrid in a very muffled voice, "Finna give Sirius back his ride. G'night, Professor McGonagall - Professor Dumbledore, sir."

Wiping his streaming eyes on his jacket sleeve, Hagrid swung himself onto the motorcycle and kicked the engine into life; with a roar it rose into the air and off into the night. 

"See ya soon, Prof McG," said Dumbledore, nodding to her. Professor McGonagall blew her nose in reply. 

Dumbledore walked off into the night. On the corner he stopped and took out the silver Put-Outer. He clicked it once, and twelve balls fo light sped back to their street lamps so that Privet Drive glowed suddenly orange and he could make out a tabby cat slinking around the corner at the other end of the street. He could just see the bundle of blankets on the step of number four. 

"Gl, Harry," he murmured. He spun on his heel, swished his cloak, and vanished into the night. 

A breeze ruffled the neat hedges of Privet Drive, super basic even under the stars, the very last place you would expect astonishing things to happen. Harry Potter cuddled up inside his blankies, sleepin soundly. One smol hand closed on the letter beside him and he slept on, not knowing he was special, not knowing he was famous, not knowing he would be woken in a few hours' time by Mrs. Dursley's scream as she opened the front door to put out the milk bottles, nor that he would spend the next few weeks being prodded and pinched by his cousin Dudley... He couldn't know that at this very moment, peeps meeting in secret all over the county gettin lit and saying in hushed voices: "To Harry Potter - the boy who wasn't unalived."
<|MERGE_RESOLUTION|>--- conflicted
+++ resolved
@@ -1,4 +1,4 @@
-9# Chapter One
+# Chapter One
 ## THE BOY WHO WASN'T UNALIVED
 
 Mr. and Mrs. Dursley, of number four, Privet Drive, liked flexing that they were very basic, thank u. Tbh they were the last people you'd think would be sus, because they were all fax no printer.
@@ -17,17 +17,13 @@
 
 It was on that one edge of the street that you feel like you could accidentally hit the elbow of your car on that he noticed something sus --a cat popping off and reading a map. For a sec, Mr. Dursley didn't realize what he'd seen--then he jerked his head around to look again. There was a chonking tabby cat standing on the corner of Privet Drive, but there wasn't a map in sight. What could he have been thinking of? It must have been a trick of the light. Mr. Dursley blinked and stared at the chonking cat. It stared back. As Mr. Dursley drove around the corner and up the road, he watched the chonkers in his mirror. It was now reading the sign that said Privet Drive--no, _looking_ at the sign; cats couldn't read maps or signs. Periodt. Mr. Dursley gave himself a little shake and put the chonkers out of his thinking-organ. As he drove toward the town he had no thonks, head empty, except for some drills he had to sell. _Let's get this L O A F_, he thought.
 
-<<<<<<< HEAD
-But on the edge of town, drills were yeeted out of his mind by something else. As he sat in the morning traffic jam starterpack, he couldn’t help noticing that there seemed to be a lot of not-very-shady-at-all people about. People in cloaks. Mr. Dursley couldn’t bear people who dressed in cheugy clothes — the getups you saw on young people! He supposed this was some stupid new fashion. He drummed his fingers on the steering wheel and his eyes fell on a huddle of these weirdos standing quite close by. They were whispering excitedly together. Mr. Dursley was enraged to see that a couple of them weren’t young at all; why, that man had to be a boomer, and wearing an emerald-green cloak! The nerve of him! But then it struck Mr. Dursley that this was probably some silly stunt —these people were obviously collecting for something... yes, that would be it. The traffic moved on and a few minutes later, Mr. Dursley arrived in the Grunnings parking lot, his mind back on drills. Mr. Dursley always sat with his back to the window in his office on the ninth floor. If he hadn’t, he might have found it harder to concentrate on drills that morning. He didn’t see the owls swooping past in broad daylight, though people down in the street did; they pointed and gazed open-mouthed as owl after owl sped overhead. Most of them had never seen an owl even at nighttime. Mr. Dursley, however, had a perfectly normal, owl-free morning. He yelled at five different people. He made several important telephone calls and shouted a bit more. He was in a very good mood until lunchtime, when he thought he’d stretch his legs and walk across the road to buy himself a bun from the bakery. He’d forgotten all about the people in cloaks until he passed a group of them next to the Starbucks. He took a beeg look at them with unhappy as he passed. He didn’t know why, but they seemed kinda sus. This bunch were whispering excitedly, too, and he couldn’t see a single collecting tin. It was on his way back past them, clutching a large doughnut in a bag, that he caught a few words of what they were saying. "The Potters, that’s right, that’s what I heard —"
+But on the edge of town, drills were yeeted out of his mind by something else. As he sat in the morning traffic jam starterpack, he couldn’t help noticing that there seemed to be a lot of not-very-shady-at-all people about. People in cloaks. Mr. Dursley couldn’t bear people who dressed in cheugy clothes — the getups you saw on young people! He supposed this was some stupid new fashion. He drummed his fingers on the steering wheel and his eyes fell on a huddle of these weirdos standing quite close by. They were whispering excitedly together. Mr. Dursley was enraged to see that a couple of them weren’t young at all; why, that man had to be a boomer, and wearing an emerald-green cloak! The audacity of him! But then it struck Mr. Dursley that this was probably some silly stunt (a tiktok probs) — these people were obviously collecting for something… yes, that would be it. The traffic moved on and a few minutes later, Mr. Dursley arrived in the Grunnings parking lot, his mind back on drills. Mr. Dursley always sat with his back to the window in his office on the ninth floor. If he hadn’t, he might have found it harder to concentrate on drills that morning. He didn’t see the owls popping off in broad daylight, though people down in the street did; they pointed and gazed deceased as owl after owl sped overhead. Most of them had never seen an owl even at nighttime. Mr. Dursley, however, had a perfectly normal, owl-free morning. He yelled at five different people. He made several important telephone calls and shouted a bit more. He was in a very good mood until lunchtime, when he thought he’d stretch his legs and walk across the road to buy himself a bun from the bakery. He’d forgotten all about the people in cloaks until he passed a group of them next to the Starbucks. He took a beeg look at them with unhappy as he passed. He didn’t know why, but they seemed kinda sus. This bunch were whispering excitedly, too, and he couldn’t see a single collecting tin. It was on his way back past them, clutching a large doughnut in a bag, that he caught a few words of what they were saying. "The Potters, that’s right, that’s what I heard —"
+
 " — bet, their boi, Harry —"
-=======
-But on the edge of town, drills were yeeted out of his mind by something else. As he sat in the morning traffic jam starterpack, he couldn’t help noticing that there seemed to be a lot of not-very-shady-at-all people about. People in cloaks. Mr. Dursley couldn’t bear people who dressed in funny clothes — the getups you saw on young people! He supposed this was some stupid new fashion. He drummed his fingers on the steering wheel and his eyes fell on a huddle of these weirdos standing quite close by. They were whispering excitedly together. Mr. Dursley was enraged to see that a couple of them weren’t young at all; why, that man had to be older than he was, and wearing an emerald-green cloak! The audacity of him! But then it struck Mr. Dursley that this was probably some silly stunt (a tiktok probs) —these people were obviously collecting for something… yes, that would be it. The traffic moved on and a few minutes later, Mr. Dursley arrived in the Grunnings parking lot, his mind back on drills. Mr. Dursley always sat with his back to the window in his office on the ninth floor. If he hadn’t, he might have found it harder to concentrate on drills that morning. He didn’t see the owls popping off in broad daylight, though people down in the street did; they pointed and gazed deceased as owl after owl sped overhead. Most of them had never seen an owl even at nighttime. Mr. Dursley, however, had a perfectly normal, owl-free morning. He yelled at five different people. He made several important telephone calls and shouted a bit more. He was in a very good mood until lunchtime, when he thought he’d stretch his legs and walk across the road to buy himself a bun from the bakery. He’d forgotten all about the people in cloaks until he passed a group of them next to the baker’s. He took a beeg look at them with unhappy as he passed. He didn’t know why, but they seemed kinda sus. This bunch were whispering excitedly, too, and he couldn’t see a single collecting tin. It was on his way back past them, clutching a large doughnut in a bag, that he caught a few words of what they were saying. “The Potters, that’s right, that’s what I heard —”
-" — yes, their boi, Harry —"
->>>>>>> 985981fd
 
 Mr Dursley felt like he'd been ratioed irl. He looked back at the whisperers and wondered if he should @ them, but thought better of it. Even a girlboss has his weak moments... and anyway, there were plenty of people called Potter with moots called Harry. There was no point in worrying his discord kitten- her sister was on both their DNI lists.
 
-During that day, emo thoughts kept dabbing across Mr Dursley's mind. He later left the building and nearly sister slammed into someone just outside his door. 
+During that day, emo thoughts kept dabbing across Mr Dursley's mind. He later left the building and nearly sister slammed into someone just outside his door.
 
 "Naurrr," he grunted, as the man nearly fell. However, he didn't seem triggered at all- instead, the funky little dude pressed the slay button. "So true, bestie! Even Muggles like u should slayy today, when The Sussiest Of Bakas has been canceled at last!"
 
@@ -39,8 +35,7 @@
 
 "POV: You're on my DNI list," Mr Dursley spat at the cat as he walked inside.
 
-His bae's day was swag asf. Dudley had learned to say "Naur" ("Just like his bestie!" cooed Mrs Dursley). When his fav oomf finally went afk, Mr Dursley went to the living room to watch sum news:
-"Last thing: birders everywhere are fighting for their lives right now. Them hooters hunt at night and avoid sunlight like nerds, but for some reason they've been invading our skies since sunrise. The science isn't science-ing." The newscaster smirked. "Weird af, bro. Now, Jim McGuffin, what that weather do, boyyyy? Anymore owl showers tonight?"
+His bae's day was swag asf. Dudley had learned to say "Naur" ("Just like his bestie!" cooed Mrs Dursley). When his fav oomf finally went afk, Mr Dursley went to the living room to watch sum news: "Last thing: birders everywhere are fighting for their lives right now. Them hooters hunt at night and avoid sunlight like nerds, but for some reason they've been invading our skies since sunrise. The science isn't science-ing." The newscaster smirked. "Weird af, bro. Now, Jim McGuffin, what that weather do, boyyyy? Anymore owl showers tonight?"
 
 "Say less, Ted," said the weatherman, "Tbh, idk, but the birbs aren’t the only weird today. Viewers as far apart as Kent, Yorkshire, and Dundee have been tweeting that instead of the rain I promised yesterday, the sky is having shooting stars! Maybe they're celebrating Bonfire Night early. It will actually rain tonight though, but it’s about to be raining hands if mfs don’t stop calling about these damn birds."
 
@@ -54,13 +49,13 @@
 
 "Cringey crap on the news," Mr. Dursley mumbled. "Owls... shooting stars... and there were a lot of edgelords in town today..."
 
-"And?" snapped Mrs. Dursley. 
+"And?" snapped Mrs. Dursley.
 
 "Well, I just thought... maybe... it was something to do with ... you know... her crew."
 
 Mrs. Dursley sipped her tea through pursed lips. Mr. Dursley wondered whether he dared tell her that he’d heard the name "Potter." He decided he didn’t dare. Instead he said, as casually as he could, "Their crotch goblin – he’d be about Dudley’s age now, wouldn’t he?"
 
-"Bet," huffed Mrs. Dursley. 
+"Bet," huffed Mrs. Dursley.
 
 "What’s his name again? Howard, isn’t it?"
 
@@ -68,25 +63,25 @@
 
 "Oh, yeah," Mr. Dursley’s feels felt punched. "Legit."
 
-He decided to stfu as they finna upstairs to catch some z’s. While Mrs. Dursley took off her face, Mr. Dursley lurked in the bedroom window overlooking the front garden. The floof was still there. It was staring down Privet Drive as though it were waiting for something. 
-
-Was he imagining things? Could all this have anything to do with the Potters? If it did... if it got out that they were related to a pair of – they would totes be cancelled. 
-
-The Dursleys got into bed. Mrs. Dursley crashed but Mr. Dursley couldn’t shake the intrusive thoughts. Finally he comforted himself that if the Potters were involved, there was no reason for them to invade the Dursley’s space. The Potters knew very well that he and his bae thought they were cringe and wanted nothing to do with their shenanigans... He couldn’t see how they could get all up in his business. 
-
-Nope. 
-
-Mr. Dursley was drifting off uneasily but the floof outside was on high alert. Like a fuzzy statue with penetrating eyes, it stared unblinking at the far corner of Privet Drive. It showed superb chill as the world happened around it. 
-
-An ancient man appeared on the corner the cat had been protec on Privet Drive. He was tall, thin, and very old with a boss beard long enough to tuck into his belt. He was slaying in his long robes, a purple cloack that swept the ground, and high-heeled, buckled boots. His blu eyes were light, bright, and sparkling behind half-moon spectacles and his honker was long and crooked as though he had been punched in the face before. This ya boi, Albus Dumbledore. 
+He decided to stfu as they finna upstairs to catch some z’s. While Mrs. Dursley took off her face, Mr. Dursley lurked in the bedroom window overlooking the front garden. The floof was still there. It was staring down Privet Drive as though it were waiting for something.
+
+Was he imagining things? Could all this have anything to do with the Potters? If it did... if it got out that they were related to a pair of – they would totes be cancelled.
+
+The Dursleys got into bed. Mrs. Dursley crashed but Mr. Dursley couldn’t shake the intrusive thoughts. Finally he comforted himself that if the Potters were involved, there was no reason for them to invade the Dursley’s space. The Potters knew very well that he and his bae thought they were cringe and wanted nothing to do with their shenanigans... He couldn’t see how they could get all up in his business.
+
+Nope.
+
+Mr. Dursley was drifting off uneasily but the floof outside was on high alert. Like a fuzzy statue with penetrating eyes, it stared unblinking at the far corner of Privet Drive. It showed superb chill as the world happened around it.
+
+An ancient man appeared on the corner the cat had been protec on Privet Drive. He was tall, thin, and very old with a boss beard long enough to tuck into his belt. He was slaying in his long robes, a purple cloack that swept the ground, and high-heeled, buckled boots. His blu eyes were light, bright, and sparkling behind half-moon spectacles and his honker was long and crooked as though he had been punched in the face before. This ya boi, Albus Dumbledore.
 
 Albus Dumbledore was super chill about the fact that he wasn’t wanted on this street. He was busy doing a self body cavity search until he felt the gaze of the catto. He chuckled and muttered, " I should have known."
 
-He found his query, a silver cigarette lighter, flicked it open and clicked it. RIP the nearest street lamp. Ya boi got click happy and plunged the street into darkness. Now the nosy Nancy neighbors could see nothing on the block. The old man waltzed down the street to chill with the cat. 
+He found his query, a silver cigarette lighter, flicked it open and clicked it. RIP the nearest street lamp. Ya boi got click happy and plunged the street into darkness. Now the nosy Nancy neighbors could see nothing on the block. The old man waltzed down the street to chill with the cat.
 
 "Sup, Prof McGonagall?"
 
-He turned to smile at the tabby who was now a human with the air of a CEO serious business woman. She be wearing square glasses exactly the shape of the markings on the cat. Her lewk was on fleek with an emerald green cloak and black hair in a tight bun. 
+He turned to smile at the tabby who was now a human with the air of a CEO serious business woman. She be wearing square glasses exactly the shape of the markings on the cat. Her lewk was on fleek with an emerald green cloak and black hair in a tight bun.
 
 "How did you know it was me?" she asked.
 
@@ -95,9 +90,9 @@
 "Brick walls aren’t comfy."
 "Y u no party? There are like a dozen dank bangers I passed getting here."
 
-Prof McGonagall sniffed angrily. 
-
-"Oh yes, everyone’s celebrating all right. High-key Muggles noticed. It was on their idiot box. Flocks of birbs... shooting stars... Muggles have eyes. Shooting stars down in Kent – bet that was Dedalus Diggle. Smooth brain." 
+Prof McGonagall sniffed angrily.
+
+"Oh yes, everyone’s celebrating all right. High-key Muggles noticed. It was on their idiot box. Flocks of birbs... shooting stars... Muggles have eyes. Shooting stars down in Kent – bet that was Dedalus Diggle. Smooth brain."
 
 "You can’t blame them," Dumbledore cooed. "This bull has been like 2020 for eleven years."
 
@@ -117,7 +112,7 @@
 
 "Bet," Prof McG was exasperated but eyeing Dumbldore like a snacc. "But you’re the only one who could make Voldemort salty."
 
-"Flattery will get you everywhere. Voldemort did have moves, though." Dumbledore said calmly. 
+"Flattery will get you everywhere. Voldemort did have moves, though." Dumbledore said calmly.
 
 "Fr you do, too, but don’t flex."
 
@@ -125,11 +120,11 @@
 
 Prof McG shot Dumbledore a sharp look and said, "The birbs are nothing next to this tea they be sipping. Legit what they say has me shook."
 
-It seemed that Professor McGonagall had reached the point she was most anxious to discuss, the real reason she had been waiting on a cold, hard wall all day, for neither as a cat nor as a woman had she fixed Dumbledore with such a piercing stare as she did now. It was plain that whatever "everyone" was saying, she was not going to believe it until Dumbledore told her it was true. Dumbledore, however, was choosing another lemon drop and didn’t answer. 
-
-"What they’re saying," she pressed on, " is that last night Voldemort turned up in Godric’s Hollow. He went to find the Potters. And that he unalived Lily and James Potter!" 
-
-Dumbledore hung his head. Prof McG gasped. 
+It seemed that Professor McGonagall had reached the point she was most anxious to discuss, the real reason she had been waiting on a cold, hard wall all day, for neither as a cat nor as a woman had she fixed Dumbledore with such a piercing stare as she did now. It was plain that whatever "everyone" was saying, she was not going to believe it until Dumbledore told her it was true. Dumbledore, however, was choosing another lemon drop and didn’t answer.
+
+"What they’re saying," she pressed on, " is that last night Voldemort turned up in Godric’s Hollow. He went to find the Potters. And that he unalived Lily and James Potter!"
+
+Dumbledore hung his head. Prof McG gasped.
 
 "Lily and James... No way... I can't even... Oh, Albus..."
 
@@ -167,9 +162,9 @@
 
 "He has a big heart," said Professor McGonagall grudgingly, "but you can't pretend he's not an airhead. He does tend to - what was that?"
 
-A low rumbling sound had broken the silence around them. It grew steadily louder as they looked up and down the street for some sign of a headlight; it swelled to a roar as they both looked up at the sky 0 a huge motorcycle fell out of the air and landed on the road in front of them. 
-
-If the motorcycle was huge, it was nothing compared to the beast of a man straddling it. He was almost twice as tall as a normal man and at least 5 times as thicc. His fluffy factor was a "Oh hell no" and so wild - long tangles of bushy black hair and beard hid most of his face, he had hands the size of hubcaps, and his feet in their leather boots were like baby dolphins. In his vast, muscular arms he was holding a bundle of blankets. 
+A low rumbling sound had broken the silence around them. It grew steadily louder as they looked up and down the street for some sign of a headlight; it swelled to a roar as they both looked up at the sky 0 a huge motorcycle fell out of the air and landed on the road in front of them.
+
+If the motorcycle was huge, it was nothing compared to the beast of a man straddling it. He was almost twice as tall as a normal man and at least 5 times as thicc. His fluffy factor was a "Oh hell no" and so wild - long tangles of bushy black hair and beard hid most of his face, he had hands the size of hubcaps, and his feet in their leather boots were like baby dolphins. In his vast, muscular arms he was holding a bundle of blankets.
 
 "Hagrid," said Dumbledore, sounding relieved. "Finally. Where'd you get the ride?"
 
@@ -179,7 +174,7 @@
 
 "Nope - house was almost destroyed, but I got him out all right before the Muggles started swarmin' around. He fell asleep as we was flyin' over Bristol."
 
-Dumbledore and Professor McGonagall bent forward over the bundle of blankets. Inside, just as visible, was a babin, sleepin. Under a tuft of jet-black hair over his forehead they could see a curiously shaped cut, like a bolt of lightning. 
+Dumbledore and Professor McGonagall bent forward over the bundle of blankets. Inside, just as visible, was a babin, sleepin. Under a tuft of jet-black hair over his forehead they could see a curiously shaped cut, like a bolt of lightning.
 
 "Is that where -?" whispered Professor McGonagall.
 
@@ -189,26 +184,28 @@
 
 "Yeah, but no. Scars come in handy. I have one on my knee that is totes a map of the London Underground. Well - gimme, Hagrid - let's get this over with."
 
-Dumbledore took Harry in his arms and turned toward the Dursley's house. 
-
-"Could I - could I say bye to him, sir?" asked Hagrid. He bent his great, shaggy head over Harry and gave him what must have been a very scratchy, whiskery kiss. Then, suddenly, Hagrid let out a noise like a wounded pupper. 
+Dumbledore took Harry in his arms and turned toward the Dursley's house.
+
+"Could I - could I say bye to him, sir?" asked Hagrid. He bent his great, shaggy head over Harry and gave him what must have been a very scratchy, whiskery kiss. Then, suddenly, Hagrid let out a noise like a wounded pupper.
 
 "STFU" hissed Professor McGonagall, "you'll wake the normies!"
 
 "S-s-s-sowwy," sobbed Hagrid, taking out a large spotted handkercheif and burying his face in it. "But I c-c-can't stand it - Lily an' James unalived - an' an' poor lil' Harry off ter live with Muggles -"
 
-"Yeah, no, yeah, tragic, but control yourself, Hagrid, or we'll be found," Professor McGonagall whispered, patting Hagrid gently on the arm as Dumbledore stepped over the low garden wall and walked to the front door. He laid Harry gently on the doorstep, took a letter out of his cloak, tucked it inside Harry's blankets, and then came back to the other two. For a full minute the three of them stood and looked at the little bundle; Hagrid's shoulders shook, Professor McGonagall blinked furiously, and the twinkling light that usually shone from Dumbledore's eyes seemed to have gone out. 
-
-"Whelp," said Dumbledore, finally, "that's that. Time to dip. We may as well go party hearty." 
+"Yeah, no, yeah, tragic, but control yourself, Hagrid, or we'll be found," Professor McGonagall whispered, patting Hagrid gently on the arm as Dumbledore stepped over the low garden wall and walked to the front door. He laid Harry gently on the doorstep, took a letter out of his cloak, tucked it inside Harry's blankets, and then came back to the other two. For a full minute the three of them stood and looked at the little bundle; Hagrid's shoulders shook, Professor McGonagall blinked furiously, and the twinkling light that usually shone from Dumbledore's eyes seemed to have gone out.
+
+"Whelp," said Dumbledore, finally, "that's that. Time to dip. We may as well go party hearty."
 
 "Yeah," said Hagrid in a very muffled voice, "Finna give Sirius back his ride. G'night, Professor McGonagall - Professor Dumbledore, sir."
 
-Wiping his streaming eyes on his jacket sleeve, Hagrid swung himself onto the motorcycle and kicked the engine into life; with a roar it rose into the air and off into the night. 
-
-"See ya soon, Prof McG," said Dumbledore, nodding to her. Professor McGonagall blew her nose in reply. 
-
-Dumbledore walked off into the night. On the corner he stopped and took out the silver Put-Outer. He clicked it once, and twelve balls fo light sped back to their street lamps so that Privet Drive glowed suddenly orange and he could make out a tabby cat slinking around the corner at the other end of the street. He could just see the bundle of blankets on the step of number four. 
-
-"Gl, Harry," he murmured. He spun on his heel, swished his cloak, and vanished into the night. 
+Wiping his streaming eyes on his jacket sleeve, Hagrid swung himself onto the motorcycle and kicked the engine into life; with a roar it rose into the air and off into the night.
+
+ Wiping his streaming eyes on his jacket sleeve, Hagrid swung himself onto the motorcycle and kicked the engine into life; with a roar it rose into the air and off into the night.
+
+"See ya soon, Prof McG," said Dumbledore, nodding to her. Professor McGonagall blew her nose in reply.
+
+Dumbledore walked off into the night. On the corner he stopped and took out the silver Put-Outer. He clicked it once, and twelve balls fo light sped back to their street lamps so that Privet Drive glowed suddenly orange and he could make out a tabby cat slinking around the corner at the other end of the street. He could just see the bundle of blankets on the step of number four.
+
+"Gl, Harry," he murmured. He spun on his heel, swished his cloak, and vanished into the night.
 
 A breeze ruffled the neat hedges of Privet Drive, super basic even under the stars, the very last place you would expect astonishing things to happen. Harry Potter cuddled up inside his blankies, sleepin soundly. One smol hand closed on the letter beside him and he slept on, not knowing he was special, not knowing he was famous, not knowing he would be woken in a few hours' time by Mrs. Dursley's scream as she opened the front door to put out the milk bottles, nor that he would spend the next few weeks being prodded and pinched by his cousin Dudley... He couldn't know that at this very moment, peeps meeting in secret all over the county gettin lit and saying in hushed voices: "To Harry Potter - the boy who wasn't unalived."
